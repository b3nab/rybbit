import { eq } from "drizzle-orm";
import { db } from "../db/postgres/postgres.js";
import { sites, organization } from "../db/postgres/schema.js";

// Site configuration interface
interface SiteConfigData {
  public: boolean;
  saltUserIds: boolean;
  domain: string;
  blockBots: boolean;
<<<<<<< HEAD
  apiKey: string;
=======
  apiKey?: string | null;
>>>>>>> 9fe71679
}

class SiteConfig {
  private siteConfigMap: Map<number, SiteConfigData> = new Map();
  private initialized: boolean = false;

  async loadSiteConfigs() {
    try {
      const allSites = await db
        .select({
          siteId: sites.siteId,
          public: sites.public,
          saltUserIds: sites.saltUserIds,
          domain: sites.domain,
          blockBots: sites.blockBots,
<<<<<<< HEAD
          apiKey: organization.apiKey,
=======
          apiKey: sites.apiKey,
>>>>>>> 9fe71679
        })
        .from(sites)
        .innerJoin(organization, eq(sites.organizationId, organization.id));

      // Reset the map
      this.siteConfigMap.clear();

      // Populate the map with site IDs and their configuration
      for (const site of allSites) {
        this.siteConfigMap.set(site.siteId, {
          public: site.public || false,
          saltUserIds: site.saltUserIds || false,
          domain: site.domain || "",
          blockBots: site.blockBots === undefined ? true : site.blockBots,
          apiKey: site.apiKey,
        });
      }

      this.initialized = true;
    } catch (error) {
      console.error("Error loading site configurations:", error);
      this.initialized = false;
    }
  }

  /**
   * Check if a site is public without hitting the database
   */
  isSitePublic(siteId: string | number): boolean {
    const numericSiteId = Number(siteId);
    const config = this.siteConfigMap.get(numericSiteId);
    return config?.public || false;
  }

  /**
   * Check if a site has user ID salting enabled
   */
  shouldSaltUserIds(siteId: string | number): boolean {
    const numericSiteId = Number(siteId);
    const config = this.siteConfigMap.get(numericSiteId);
    return config?.saltUserIds || false;
  }

  /**
   * Check if a site has bot blocking enabled
   */
  shouldBlockBots(siteId: string | number): boolean {
    const numericSiteId = Number(siteId);
    const config = this.siteConfigMap.get(numericSiteId);
    // Default to true if configuration is not found (safeguard)
    return config?.blockBots !== false;
  }

  /**
   * Get the domain of a site
   */
  getSiteDomain(siteId: string | number): string {
    const numericSiteId = Number(siteId);
    const config = this.siteConfigMap.get(numericSiteId);
    return config?.domain || "";
  }

  /**
<<<<<<< HEAD
   * Get the API Key of a site
   */
  getSiteApiKey(siteId: string | number): string {
    const numericSiteId = Number(siteId);
    const config = this.siteConfigMap.get(numericSiteId);
    return config?.apiKey || "";
=======
   * Get the full site configuration
   */
  getSiteConfig(siteId: string | number): SiteConfigData | undefined {
    const numericSiteId = Number(siteId);
    return this.siteConfigMap.get(numericSiteId);
>>>>>>> 9fe71679
  }

  /**
   * Update the public status of a site in the cache
   */
  updateSitePublicStatus(siteId: number, isPublic: boolean): void {
<<<<<<< HEAD
    const config = this.siteConfigMap.get(siteId) || {
      public: false,
      saltUserIds: false,
      domain: "",
      blockBots: true,
      apiKey: "",
    };
=======
    const config = this.siteConfigMap.get(siteId);
    if (!config) {
      return;
    }
>>>>>>> 9fe71679
    config.public = isPublic;
    this.siteConfigMap.set(siteId, config);
  }

  /**
   * Update the salt user IDs setting of a site in the cache
   */
  updateSiteSaltSetting(siteId: number, saltUserIds: boolean): void {
<<<<<<< HEAD
    const config = this.siteConfigMap.get(siteId) || {
      public: false,
      saltUserIds: false,
      domain: "",
      blockBots: true,
      apiKey: "",
    };
=======
    const config = this.siteConfigMap.get(siteId);
    if (!config) {
      return;
    }
>>>>>>> 9fe71679
    config.saltUserIds = saltUserIds;
    this.siteConfigMap.set(siteId, config);
  }

  /**
   * Update the bot blocking setting of a site in the cache
   */
  updateSiteBlockBotsSetting(siteId: number, blockBots: boolean): void {
<<<<<<< HEAD
    const config = this.siteConfigMap.get(siteId) || {
      public: false,
      saltUserIds: false,
      domain: "",
      blockBots: true,
      apiKey: "",
    };
=======
    const config = this.siteConfigMap.get(siteId);
    if (!config) {
      return;
    }
>>>>>>> 9fe71679
    config.blockBots = blockBots;
    this.siteConfigMap.set(siteId, config);
  }

  /**
   * Update the domain of a site in the cache
   */
  updateSiteDomain(siteId: number, domain: string): void {
<<<<<<< HEAD
    const config = this.siteConfigMap.get(siteId) || {
      public: false,
      saltUserIds: false,
      domain: "",
      blockBots: true,
      apiKey: "",
    };
=======
    const config = this.siteConfigMap.get(siteId);
    if (!config) {
      return;
    }
>>>>>>> 9fe71679
    config.domain = domain;
    this.siteConfigMap.set(siteId, config);
  }

  /**
   * Update the API key of a site in the cache
   */
  updateSiteApiKey(siteId: number, apiKey: string | null): void {
    const config = this.siteConfigMap.get(siteId);
    if (config) {
      config.apiKey = apiKey;
      this.siteConfigMap.set(siteId, config);
    }
  }

  /**
   * Add a new site to the cache
   */
  addSite(siteId: number, config: SiteConfigData): void {
    this.siteConfigMap.set(siteId, config);
  }

  /**
   * Remove a site from the cache
   */
  removeSite(siteId: number): void {
    this.siteConfigMap.delete(siteId);
  }

  /**
   * Ensure the cache is initialized
   */
  async ensureInitialized() {
    if (!this.initialized) {
      await this.loadSiteConfigs();
    }
  }
}

// Singleton instance
export const siteConfig = new SiteConfig();<|MERGE_RESOLUTION|>--- conflicted
+++ resolved
@@ -8,11 +8,8 @@
   saltUserIds: boolean;
   domain: string;
   blockBots: boolean;
-<<<<<<< HEAD
   apiKey: string;
-=======
-  apiKey?: string | null;
->>>>>>> 9fe71679
+  // apiKey?: string | null;
 }
 
 class SiteConfig {
@@ -28,11 +25,8 @@
           saltUserIds: sites.saltUserIds,
           domain: sites.domain,
           blockBots: sites.blockBots,
-<<<<<<< HEAD
           apiKey: organization.apiKey,
-=======
-          apiKey: sites.apiKey,
->>>>>>> 9fe71679
+          // apiKey: sites.apiKey,
         })
         .from(sites)
         .innerJoin(organization, eq(sites.organizationId, organization.id));
@@ -96,40 +90,30 @@
   }
 
   /**
-<<<<<<< HEAD
    * Get the API Key of a site
    */
   getSiteApiKey(siteId: string | number): string {
     const numericSiteId = Number(siteId);
     const config = this.siteConfigMap.get(numericSiteId);
     return config?.apiKey || "";
-=======
+  }
+
+  /**
    * Get the full site configuration
    */
   getSiteConfig(siteId: string | number): SiteConfigData | undefined {
     const numericSiteId = Number(siteId);
     return this.siteConfigMap.get(numericSiteId);
->>>>>>> 9fe71679
   }
 
   /**
    * Update the public status of a site in the cache
    */
   updateSitePublicStatus(siteId: number, isPublic: boolean): void {
-<<<<<<< HEAD
-    const config = this.siteConfigMap.get(siteId) || {
-      public: false,
-      saltUserIds: false,
-      domain: "",
-      blockBots: true,
-      apiKey: "",
-    };
-=======
     const config = this.siteConfigMap.get(siteId);
     if (!config) {
       return;
     }
->>>>>>> 9fe71679
     config.public = isPublic;
     this.siteConfigMap.set(siteId, config);
   }
@@ -138,20 +122,10 @@
    * Update the salt user IDs setting of a site in the cache
    */
   updateSiteSaltSetting(siteId: number, saltUserIds: boolean): void {
-<<<<<<< HEAD
-    const config = this.siteConfigMap.get(siteId) || {
-      public: false,
-      saltUserIds: false,
-      domain: "",
-      blockBots: true,
-      apiKey: "",
-    };
-=======
     const config = this.siteConfigMap.get(siteId);
     if (!config) {
       return;
     }
->>>>>>> 9fe71679
     config.saltUserIds = saltUserIds;
     this.siteConfigMap.set(siteId, config);
   }
@@ -160,20 +134,10 @@
    * Update the bot blocking setting of a site in the cache
    */
   updateSiteBlockBotsSetting(siteId: number, blockBots: boolean): void {
-<<<<<<< HEAD
-    const config = this.siteConfigMap.get(siteId) || {
-      public: false,
-      saltUserIds: false,
-      domain: "",
-      blockBots: true,
-      apiKey: "",
-    };
-=======
     const config = this.siteConfigMap.get(siteId);
     if (!config) {
       return;
     }
->>>>>>> 9fe71679
     config.blockBots = blockBots;
     this.siteConfigMap.set(siteId, config);
   }
@@ -182,20 +146,10 @@
    * Update the domain of a site in the cache
    */
   updateSiteDomain(siteId: number, domain: string): void {
-<<<<<<< HEAD
-    const config = this.siteConfigMap.get(siteId) || {
-      public: false,
-      saltUserIds: false,
-      domain: "",
-      blockBots: true,
-      apiKey: "",
-    };
-=======
     const config = this.siteConfigMap.get(siteId);
     if (!config) {
       return;
     }
->>>>>>> 9fe71679
     config.domain = domain;
     this.siteConfigMap.set(siteId, config);
   }
@@ -203,13 +157,13 @@
   /**
    * Update the API key of a site in the cache
    */
-  updateSiteApiKey(siteId: number, apiKey: string | null): void {
-    const config = this.siteConfigMap.get(siteId);
-    if (config) {
-      config.apiKey = apiKey;
-      this.siteConfigMap.set(siteId, config);
-    }
-  }
+  // updateSiteApiKey(siteId: number, apiKey: string | null): void {
+  //   const config = this.siteConfigMap.get(siteId);
+  //   if (config) {
+  //     config.apiKey = apiKey;
+  //     this.siteConfigMap.set(siteId, config);
+  //   }
+  // }
 
   /**
    * Add a new site to the cache
