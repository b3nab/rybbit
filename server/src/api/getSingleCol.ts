--- conflicted
+++ resolved
@@ -31,12 +31,7 @@
   bounce_rate?: number;
 }[];
 
-<<<<<<< HEAD
 const getQuery = (request: GetSingleColRequest["Querystring"]) => {
-  const { startDate, endDate, timezone, site, filters, parameter, limit } =
-    request;
-=======
-const getQuery = (request: GenericRequest["Querystring"]) => {
   const {
     startDate,
     endDate,
@@ -47,7 +42,6 @@
     limit,
     minutes,
   } = request;
->>>>>>> 74130d8d
 
   const filterStatement = getFilterStatement(filters);
 
