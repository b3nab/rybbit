--- conflicted
+++ resolved
@@ -1,12 +1,6 @@
 import { useQuery } from "@tanstack/react-query";
-<<<<<<< HEAD
-import { BACKEND_URL } from "@/lib/const";
-import { authedFetchWithError } from "../utils";
+import { authedFetch } from "../utils";
 import { authClient } from "@/lib/auth";
-=======
-import { authedFetch } from "../utils";
-import { authClient } from "../../lib/auth";
->>>>>>> 4555b04e
 
 export type UserOrganization = {
   id: string;
@@ -52,8 +46,8 @@
   return useQuery({
     queryKey: ["get-org-api-key", organizationId],
     queryFn: () => {
-      return authedFetchWithError<{ apiKey: string }>(
-        `${BACKEND_URL}/get-org-api-key/${organizationId}`
+      return authedFetch<{ apiKey: string }>(
+        `/get-org-api-key/${organizationId}`
       );
     },
   });
